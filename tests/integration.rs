use mithril::key_reg::KeyReg;
use mithril::stm::{StmParty, StmParameters};
use rand;
use rayon::prelude::*;
use mithril::proof::ConcatProof;

#[test]
fn test_full_protocol() {
    let nparties = 64;
    let msg = rand::random::<[u8;16]>();

    //////////////////////////
    // initialization phase //
    //////////////////////////
    println!("* Initialization phase");

    let mut key_reg = KeyReg::new();

    let mut ps = Vec::with_capacity(nparties);
    let params = StmParameters { k: 357, m: 2642, phi_f: 0.2 };

    for pid in 0..nparties {
        let stake = 1 + (rand::random::<u64>() % 9999);
        let mut p = StmParty::setup(params, pid, stake);
        p.register(&mut key_reg);
        ps.push(p);
    }

    ps.par_iter_mut().for_each(|p| {
        p.retrieve_all(&key_reg);
        p.create_avk();
    });

    /////////////////////
    // operation phase //
    /////////////////////
    println!("* Operation phase");

    println!("** Finding signatures");
    let mut sigs = Vec::new();
    let mut ixs  = Vec::new();
    for ix in 1..params.m {
        for p in &ps {
            if let Some(sig) = p.create_sig(&msg, ix) {
                sigs.push(sig);
                ixs.push(ix);
                break;
            }
        }

        if params.k as usize == sigs.len() {
            break;
        }
    }
    // Check that we can find a quorum
    assert!(params.k as usize == sigs.len());

    // Check all parties can verify every sig
    println!("** Verifying signatures");
    for (s,ix) in sigs.iter().zip(&ixs) {
        for p in &ps {
            assert!(p.verify(s.clone(), *ix, &msg), "Verification failed");
        }
    }

    // Aggregate and verify with random parties
    println!("** Aggregating signatures");
<<<<<<< HEAD
    let msig = ps[0].aggregate::<ConcatProof>(&sigs, &ixs, &msg).expect("Aggregation failed");
    assert!(ps[0].verify_aggregate(&msig, &msg), "Aggregate verification failed");
=======
    let aggregator = rand::random::<usize>() % ps.len();
    let verifier   = rand::random::<usize>() % ps.len();
    let msig = ps[aggregator].aggregate(&sigs, &ixs, &msg).expect("Aggregation failed");
    assert!(ps[verifier].verify_aggregate(&msig, &msg), "Aggregate verification failed");
>>>>>>> f53483c0
}<|MERGE_RESOLUTION|>--- conflicted
+++ resolved
@@ -65,13 +65,8 @@
 
     // Aggregate and verify with random parties
     println!("** Aggregating signatures");
-<<<<<<< HEAD
-    let msig = ps[0].aggregate::<ConcatProof>(&sigs, &ixs, &msg).expect("Aggregation failed");
-    assert!(ps[0].verify_aggregate(&msig, &msg), "Aggregate verification failed");
-=======
     let aggregator = rand::random::<usize>() % ps.len();
     let verifier   = rand::random::<usize>() % ps.len();
     let msig = ps[aggregator].aggregate(&sigs, &ixs, &msg).expect("Aggregation failed");
     assert!(ps[verifier].verify_aggregate(&msig, &msg), "Aggregate verification failed");
->>>>>>> f53483c0
 }