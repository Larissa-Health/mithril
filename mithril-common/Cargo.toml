[package]
name = "mithril-common"
version = "0.3.0"
description = "Common types, interfaces, and utilities for Mithril nodes."
authors = { workspace = true }
edition = { workspace = true }
homepage = { workspace = true }
license = { workspace = true }
repository = { workspace = true }
include = ["**/*.rs", "Cargo.toml", "README.md", ".gitignore", "openapi.yaml"]

[lib]
crate-type = ["lib", "cdylib", "staticlib"]

[[bench]]
name = "digester"
harness = false

[dependencies]
anyhow = "1.0.79"
async-trait = "0.1.77"
bech32 = "0.9.1"
blake2 = "0.10.6"
chrono = { version = "0.4.33", features = ["serde"] }
ckb-merkle-mountain-range = "0.6.0"
digest = "0.10.7"
ed25519-dalek = { version = "2.1.0", features = ["rand_core", "serde"] }
fixed = "1.24.0"
glob = { version = "0.3.1", optional = true }
hex = "0.4.3"
jsonschema = { version = "0.17.1", optional = true }
kes-summed-ed25519 = { version = "0.2.1", features = [
    "serde_enabled",
    "sk_clone_enabled",
] }
minicbor = { version = "0.20", features = ["std", "half", "derive"], optional = true }
nom = "7.1.3"
pallas-addresses = { version = "0.23.0", optional = true }
pallas-codec = { version = "0.23.0", optional = true }
pallas-network = { version = "0.23.0", optional = true }
pallas-primitives = { version = "0.23.0", optional = true }
pallas-traverse = { version = "0.23.0", optional = true }
rand_chacha = "0.3.1"
rand_core = "0.6.4"
rayon = "1.8.1"
semver = "1.0.21"
serde = { version = "1.0.196", features = ["derive"] }
serde_bytes = "0.11.14"
serde_cbor = "0.11.2"
serde_json = "1.0.113"
serde_with = "3.6.0"
serde_yaml = "0.9.31"
sha2 = "0.10.8"
slog = "2.7.0"
strum = { version = "0.26.1", features = ["derive"] }
thiserror = "1.0.56"
tokio = { version = "1.35.1", features = ["io-util", "rt", "sync"] }
typetag = "0.2.15"
walkdir = "2.4.0"
warp = { version = "0.3.6", optional = true }

[target.'cfg(target_family = "unix")'.dependencies]
# only unix supports the default rug backend
mithril-stm = { path = "../mithril-stm", version = "0.3" }

[target.'cfg(windows)'.dependencies]
# Windows doesn't support rug backend, fallback to num-integer
mithril-stm = { path = "../mithril-stm", version = "0.3", default-features = false, features = [
    "num-integer-backend",
] }

[target.'cfg(target_family = "wasm")'.dependencies]
# WASM doesn't support rug backend, fallback to num-integer
mithril-stm = { path = "../mithril-stm", version = "0.3", default-features = false, features = [
    "num-integer-backend",
] }

[dev-dependencies]
criterion = { version = "0.5.1", features = ["html_reports", "async_tokio"] }
mockall = "0.12.1"
pallas-crypto = "0.23.0"
rand_core = { version = "0.6.4", features = ["getrandom"] }
reqwest = { version = "0.11.23", features = ["json"] }
slog-async = "2.8.0"
slog-scope = "4.4.0"
slog-term = "2.9.0"
tokio = { version = "1.35.1", features = ["macros", "time"] }

[build-dependencies]
glob = "0.3.1"
semver = "1.0.21"
serde_json = "1.0.113"
serde_yaml = "0.9.31"

[features]
default = []

# Full feature set
full = ["random", "fs", "test_tools"]
random = ["rand_core/getrandom"]
<<<<<<< HEAD
database = ["dep:sqlite"]
fs = [
  "tokio/fs",
  "tokio/process",
  "dep:minicbor",
  "dep:pallas-addresses",
  "dep:pallas-codec",
  "dep:pallas-network",
  "dep:pallas-primitives",
  "dep:pallas-traverse",
]
=======
fs = ["tokio/fs", "tokio/process", "dep:pallas-network", "dep:pallas-traverse"]
>>>>>>> 141d0adf

# Portable feature avoids SIGILL crashes on CPUs not supporting Intel ADX instruction set when built on CPUs that support it
portable = ["mithril-stm/portable"]

# Disable signer certification, to be used only for tests
allow_skip_signer_certification = []
# Enable all tests tools
test_tools = ["apispec", "test_http_server", "random"]
# Enable tools to helps validate conformity to an OpenAPI specification
apispec = ["dep:glob", "dep:jsonschema", "dep:warp"]
test_http_server = ["dep:warp"]

[package.metadata.docs.rs]
all-features = true
# enable unstable features in the documentation
rustdoc-args = ["--cfg", "docsrs"]<|MERGE_RESOLUTION|>--- conflicted
+++ resolved
@@ -98,8 +98,6 @@
 # Full feature set
 full = ["random", "fs", "test_tools"]
 random = ["rand_core/getrandom"]
-<<<<<<< HEAD
-database = ["dep:sqlite"]
 fs = [
   "tokio/fs",
   "tokio/process",
@@ -110,9 +108,6 @@
   "dep:pallas-primitives",
   "dep:pallas-traverse",
 ]
-=======
-fs = ["tokio/fs", "tokio/process", "dep:pallas-network", "dep:pallas-traverse"]
->>>>>>> 141d0adf
 
 # Portable feature avoids SIGILL crashes on CPUs not supporting Intel ADX instruction set when built on CPUs that support it
 portable = ["mithril-stm/portable"]
